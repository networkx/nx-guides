--- conflicted
+++ resolved
@@ -3,11 +3,6 @@
 
 +++
 
-<<<<<<< HEAD
-=======
-+++
-
->>>>>>> acde9a29
 # Algorithms
 
 A closer look at some of the algorithms and network analysis techniques
