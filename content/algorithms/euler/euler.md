---
jupytext:
  main_language: python
  text_representation:
    extension: .md
    format_name: myst
    format_version: 0.13
    jupytext_version: 1.14.5
kernelspec:
  display_name: Python 3 (ipykernel)
  language: python
  name: python3
---

# Euler's Algorithm

<<<<<<< HEAD
+++

In this tutorial, we will explore Euler's algorithm and its implementation in NetworkX under [`networkx/algorithms/euler.py`](https://github.com/networkx/networkx/blob/main/networkx/algorithms/euler.py).

## Import package

```{code-cell}
import networkx as nx
```
=======
In this tutorial, we will explore the Euler's algorithm and its implementation in NetworkX under `networkx/algorithms/euler.py`.
>>>>>>> 951656f8

## Seven Bridges of Königsberg

What you are seeing below is the beautiful old town of Königsberg which is famous for its seven bridges. Each of these bridges either connect two large islands — Kneiphof and Lomse — or two mainland portions of the city.

![image:map](images/map.png)

What gave the town its fame is a question that was asked to mathematician Leonhard Euler almost 300 years ago [^1]:

> ***Can you take a walk through Königsberg visiting each mass by crossing each bridge once and only once?***

Euler's negative resolution to this question laid the foundations of graph theory. Before diving into Euler's solution, let's reformulate the problem.

### Reformulating the Problem in Abstract Terms

In order to have a clear look, we should first simplify the map a little.

![image:part1](images/part1.png)

Euler observed that the choice of route inside each land mass is irrelevant. The only thing that matters is the sequence of bridges to be crossed. This observation allows us to abstract the problem even more. In the graph below, blue vertices represent the land masses and edges represent the bridges that connect them.

```{code-cell}
# Create graph
G = nx.DiGraph()
G.add_edge("A", "B", label="a")
G.add_edge("B", "A", label="b")
G.add_edge("A", "C", label="c")
G.add_edge("C", "A", label="d")
G.add_edge("A", "D", label="e")
G.add_edge("B", "D", label="f")
G.add_edge("C", "D", label="g")

positions = {"A": (0, 0), "B": (1, -2), "C": (1, 2), "D": (2, 0)}

# Visualize graph
nx.draw_networkx_nodes(G, pos=positions, node_size=500)
nx.draw_networkx_edges(
    G, pos=positions, edgelist=[("A", "D"), ("B", "D"), ("C", "D")], arrowstyle="-"
)
nx.draw_networkx_edges(
    G,
    pos=positions,
    edgelist=[("A", "B"), ("B", "A"), ("C", "A"), ("A", "C")],
    arrowstyle="-",
    connectionstyle="arc3,rad=0.2",
);
```

Based on this abstraction, we can paraphrase the problem as follows:

> ***Can you draw the above graph without lifting your pen or crossing on a line more than once?***

If you can, it means there is an ***Euler Path*** in the graph. If this path starts and ends at the same blue circle, it is called an ***Euler Circuit***. 

Note that every Euler Circuit is also an Euler Path.

### Euler's Method

Euler [^2] denoted land masses of the town by capital letters $A$, $B$, $C$ and $D$ and bridges by lowercase $a$, $b$, $c$, $d$, $e$, $f$ and $g$. Let's draw the graph based on this node and edge labels.

```{code-cell}
# Design and draw graph
edge_labels = nx.get_edge_attributes(G, "label")

nx.draw_networkx_nodes(G, pos=positions, node_size=500)
nx.draw_networkx_labels(G, pos=positions, font_color="w")
nx.draw_networkx_edges(
    G, pos=positions, edgelist=[("A", "D"), ("B", "D"), ("C", "D")], arrowstyle="-"
)
nx.draw_networkx_edges(
    G,
    pos=positions,
    edgelist=[("A", "B"), ("B", "A"), ("C", "A"), ("A", "C")],
    arrowstyle="-",
    connectionstyle="arc3,rad=0.2",
)
nx.draw_networkx_edge_labels(G, pos=positions, edge_labels=edge_labels, label_pos=0.2);
```

He described his logic as follows:
- If we cross bridge $a$, we walk from $A$ to $B$. In this case, our travel route is denoted as $AB$. 
- If we cross first $a$ and then $f$, our route will be $ABD$.
- So, sequential use of $n$ bridges is denoted with $n+1$ capital letters.
- Since we need to cross each of 7 bridges, our route should consist of a sequence of $A$, $B$, $C$ and $D$ of length 8.

He also stated the fact that number of appearances of each land mass in the route depend on the number of bridges it has.
- $A$ has 5 bridges. All these 5 bridges should appear in our Euler Path exactly once. Then, $A$ should appear in our route for 3 times.
- $B$ has 3 bridges. It should appear in the route for 2 times.
- $C$ has 3 bridges. It should appear in the route for 2 times.
- $D$ has 3 bridges. It should appear in the route for 2 times.
- Then, the total length of the route should be 3 + 2 + 2 + 2 = 9.

It is obvious that we cannot satisfy both of these conditions at the same time. Therefore, Euler concluded that there is no solution to Seven Bridges of Königsberg problem (I.e. Königsberg does not have an Euler Path). 

### Generalizing Euler's Solution

Euler generalized the method he applied for Königsberg problem as follows:

> ***A graph has an Euler Path if and only if the number of vertices with odd degree is either zero or two.***

- If there are two vertices with odd degree, then they are the starting and ending vertices.
- If there are no vertices with odd degree, any vertex can be starting or ending vertex and the graph has also an Euler Circuit.

## Euler's Algorithm in NetworkX

NetworkX implements several methods using the Euler's algorithm. These are:
- **is_eulerian**      : Whether the graph has an Eulerian circuit
- **eulerian_circuit** : Sequence of edges of an Eulerian circuit in the graph.
- **eulerize**         : Transforms a graph into an Eulerian graph
- **is_semieulerian**  : Whether the graph has an Eulerian path but not an Eulerian circuit.
- **has_eulerian_path**: Whether the graph has an Eulerian path.
- **eulerian_path**    : Sequence of edges of in Eulerian path in the graph.

In this part, we will briefly explain the NetworkX implementation of Euler's algorithm by explaining some of these methods.

**Note**: NetworkX implementation does not allow graphs with isolated nodes to have Eulerian Path and/or Eulerian Circuit. Thus, an Eulerian Path or Eulerian Circuit must visit not only all edges, but also all vertices of the graph.

### 1. Eulerian Circuit Implementation

Implementation of the `is_eulerian` method is quite simple. In order to have an Euler circuit (i.e. to be Eulerian):
- A directed graph must be strongly connected and every vertex of it must have equal in degree and out degree.
- An undirected graph must be connected, and it must have no vertices of odd degree.

Here is an example:

```{code-cell}
T = nx.Graph([(0, 1), (0, 2), (0, 3), (0, 4), (1, 2), (2, 3), (2, 4)])
nx.draw(
    T, with_labels=True, node_size=1000, font_color="White", node_color="darkorange"
)
```

```{code-cell}
def is_eulerian(G):
    if G.is_directed():
        return all(
            G.in_degree(n) == G.out_degree(n) for n in G
        ) and nx.is_strongly_connected(G)
    else:
        return all(d % 2 == 0 for v, d in G.degree()) and nx.is_connected(G)
```

```{code-cell}
is_eulerian(T)
```

NetworkX has also implemented the `eulerian_circuit` method to determine sequence of edges that consist of a Euler Circuit.

The method uses a stack data structure to keep vertices, it starts with the source vertex and pushes into stack. At each following iteration, it pops a vertex from the stack, chooses a neighbor of it, pushes the chosen vertex to the stack and removes the chosen edge from the graph.

```python
circuit = []

if G.is_directed():
    degree = G.out_degree
    edges = G.out_edges
else:
    degree = G.degree
    edges = G.edges

vertex_stack = [0]
last_vertex = None
while vertex_stack:
    current_vertex = vertex_stack[-1]
    circuit.append(current_vertex)
    if G.degree(current_vertex) == 0:
        if last_vertex is not None:
            break
        last_vertex = current_vertex
        vertex_stack.pop()
    else:
        _, next_vertex = next(iter(G.edges(current_vertex)))
        vertex_stack.append(next_vertex)
        G.remove_edge(current_vertex, next_vertex)
```

### 2. Eulerian Path Implementation

Networkx implementation of `has_eulerian_path` first checks if the graph `is_eulerian` or not. Remember that if a graph is Eulerian (i.e. has Euler Circuit), then it also has Eulerian Path.

```python
def has_eulerian_path(G, source=None):
    if nx.is_eulerian(G):
        return True
```

If an undirected graph is not Eulerian, it can still be `semi_eulerian` meaning that it might have an Eulerian Path with different starting and ending vertices. As explained above, this is possible if and only if
- there are exactly two vertices of odd degree, and
- all of its vertices belong to a single connected component.

If source vertex is given by the user, it must have an odd degree. Otherwise, there cannot be an Eulerian Path starting from the given source.

```python
    if G.is_directed() == False:
        if source is not None and G.degree[source] % 2 != 1:
            return False
        return(sum(d % 2 == 1 for _, d in G.degree()) == 2 and nx.is_connected(G))
```

For a directed graph to has an Eulerian Path, it must have 
- at most one vertex has out_degree - in_degree = 1,
- at most one vertex has in_degree - out_degree = 1,
- every other vertex has equal in_degree and out_degree, and 
- all of its vertices belong to a single connected component of the underlying undirected graph *(I.e. Should be weakly connected)*.

```python
    if G.is_directed():
        ins = G.in_degree
        outs = G.out_degree
        if source is not None and outs[source] - ins[source] != 1:
            return False

        unbalanced_ins = 0
        unbalanced_outs = 0
        for v in G:
            if ins[v] - outs[v] == 1:
                unbalanced_ins += 1
            elif outs[v] - ins[v] == 1:
                unbalanced_outs += 1
            elif ins[v] != outs[v]:
                return False

        return (
            unbalanced_ins <= 1 and unbalanced_outs <= 1 and nx.is_weakly_connected(G)
        )
```

Using already implemented methods, ```is_semieulerian``` simply checks if the input graph does not have an Eulerian circuit but an Eulerian path with a one line of code.

```{code-cell}
def is_semieulerian(G):
    return has_eulerian_path(G) and not is_eulerian(G)
```

### 3. Examples

Let's call the methods above on the Seven Bridges problem. For the reasons explained above, we expect our graph to have neither an Eulerian Circuit nor an Eulerian Path.

```{code-cell}
nx.is_eulerian(G)
```

```{code-cell}
nx.has_eulerian_path(G)
```

We can conclude this section with another example. Do you expect a wheel graph to have an Eulerian Path?

```{code-cell}
W = nx.wheel_graph(6)
nx.draw(W, with_labels=True, node_size=1000, font_color="White", node_color="green")
```

The answer is No! All nodes except for the one in the center have exactly 3 edges in the wheel graph. Thus, it cannot have an Eulerian Path.

```{code-cell}
nx.has_eulerian_path(W)
```

## Euler is everywhere!

Euler's algorithm is essential for anyone or anything that uses paths. Some examples of its real applications:
- To solve many complex problems, like the Konigsberg Seven Bridges Problem explained above.
- Mail carriers can use Eulerian Paths to have a route where they don’t have to retrace their previous steps.
- Useful for painters, garbage collections, airplane pilots, GPS developers (*e.g. Google Maps developers*).

## References

[^1]:  [Wikipedia, Seven Bridge of Konigsberg](https://en.wikipedia.org/wiki/Seven_Bridges_of_K%C3%B6nigsberg)

[^2]:  Euler, Leonhard, ‘Solutio problematis ad geometriam situs pertinentis’ (1741), Eneström 53, MAA Euler Archive.<|MERGE_RESOLUTION|>--- conflicted
+++ resolved
@@ -14,9 +14,6 @@
 
 # Euler's Algorithm
 
-<<<<<<< HEAD
-+++
-
 In this tutorial, we will explore Euler's algorithm and its implementation in NetworkX under [`networkx/algorithms/euler.py`](https://github.com/networkx/networkx/blob/main/networkx/algorithms/euler.py).
 
 ## Import package
@@ -24,9 +21,6 @@
 ```{code-cell}
 import networkx as nx
 ```
-=======
-In this tutorial, we will explore the Euler's algorithm and its implementation in NetworkX under `networkx/algorithms/euler.py`.
->>>>>>> 951656f8
 
 ## Seven Bridges of Königsberg
 
