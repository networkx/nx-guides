---
jupytext:
  text_representation:
    extension: .md
    format_name: myst
    format_version: 0.13
    jupytext_version: 1.14.5
kernelspec:
  display_name: Python 3 (ipykernel)
  language: python
  name: python3
---

# Lowest Common Ancestor

In this tutorial, we will explore the python implementation of the lowest common ancestor algorithm [^1] in NetworkX at [`networkx/algorithms/lowest_common_ancestor.py`](https://github.com/networkx/networkx/blob/main/networkx/algorithms/lowest_common_ancestors.py). This notebook expects readers to be familiar with the NetworkX API. If you are new to NetworkX, you can go through the [introductory tutorial](https://networkx.org/documentation/latest/tutorial.html).

## Import packages

```{code-cell} ipython3
import matplotlib.pyplot as plt
import networkx as nx
from networkx.drawing.nx_agraph import graphviz_layout
from itertools import chain, count, combinations_with_replacement
```

+++ {"id": "Z5VJ4S_mlMiI"}

## Definitions

Before diving into the algorithm, let's first remember the concepts of an ancestor node and a descendant node.

- **Ancestor:**
  Given a rooted tree, any node $u$ which is on the path from root node to $v$ is an ancestor of $u$.

- **Descendant:** A descendant of a node is either a child of the node or a child of some descendant of the node.

- **Lowest Common Ancestor:** For two of nodes $u$ and $v$ in a tree, the lowest common ancestor is the lowest (i.e. deepest) node which is an ancestor of both $u$ and $v$.

<<<<<<< HEAD

=======
>>>>>>> 951656f8
## Example

It is always a good idea to learn concepts with an example. Consider the following evolutionary tree. We will draw a directed version of it and define the ancestor/descendant relationships.

![image:evolutionary tree](images/evol_tree.png)

Let's first draw the tree using NetworkX.

```{code-cell}
T = nx.DiGraph()
T.add_edges_from(
    [
        ("Vertabrate", "Lamprey"),
        ("Vertabrate", "Jawed V."),
        ("Jawed V.", "Sunfish"),
        ("Jawed V.", "Tetrapod"),
        ("Tetrapod", "Newt"),
        ("Tetrapod", "Amniote"),
        ("Amniote", "Lizard"),
        ("Amniote", "Mammal"),
        ("Mammal", "Bear"),
        ("Mammal", "Chimpanzee"),
    ]
)
pos = graphviz_layout(T, prog="dot")
plt.figure(3, figsize=(16, 6))
nx.draw(
    T,
    pos,
    with_labels=True,
    node_size=4000,
    node_color="brown",
    font_size=11,
    font_color="White",
)
plt.show()
```

Consider the tree above and observe the following relationships:

- Ancestors of node Mammal:
  - For this, we will follow the path from root to node Mammal.
  - Nodes Vertabrate, Jawed Vertabrate, Tetrapod and Amniote -which are on this path- are ancestors of Mammal.
- Descendants of node Mammal:
  - Bear and Chimpanzee are the child of Mammal. Thus, they are its descendants.
- Lowest Common Ancestor of Mammal and Newt:
  - Ancestors of Mammal are Vertabrate, Jawed Vertabrate, Tetrapod and Amniote.
  - Ancestors of Newt are Vertabrate, Jawed Vertabrate, and Tetrapod.
  - Among the common ancestors, the lowest (i.e. farthest away from the root) one is Tetrapod.

_Note that, in terms of lowest common ancestor algorithms, every node is considered as an ancestor itself._

## NetworkX's Implementation of Lowest Common Ancestor Algorithm

NetworkX uses a naive algorithm to find the lowest common ancestor of given pairs of nodes. In this section, we will introduce it step by step.

### Step 1: Check if the type of input graph is DAG.

Lowest common ancestor algorithms under NetworkX are implemented only for directed acyclic graphs with at least one node. For this, the source code first checks if the input graph is a valid one or not.

```python
def naive_all_pairs_lowest_common_ancestor(G, pairs=None):
    if not nx.is_directed_acyclic_graph(G):
        raise nx.NetworkXError("LCA only defined on directed acyclic graphs.")
    elif len(G) == 0:
        raise nx.NetworkXPointlessConcept("LCA meaningless on null graphs.")
```

If the "pairs" argument is not set, we consider all unordered pairs of nodes in G by default, e.g. we do not get both (b, a) and (a, b) but only one of them. If pairs are already specified, we check if every node in pairs exists in the input graph.

```python
if pairs is None:
    from itertools import combinations_with_replacement
    pairs = combinations_with_replacement(G, 2)
else:
  pairs = dict.fromkeys(pairs)
  nodeset = set(G)
  for pair in pairs:
      if set(pair) - nodeset:
          raise nx.NodeNotFound(
              f"Node(s) {set(pair) - nodeset} from pair {pair} not in G."
          )
```

### Step 2: Find ancestors of all nodes in G.

Once the input validation is done, we find all ancestors of every node in the pairs and store these information in a cache.

```python
ancestor_cache = {}

for v, w in pairs:
    if v not in ancestor_cache:
        ancestor_cache[v] = nx.ancestors(G, v)
        ancestor_cache[v].add(v)
    if w not in ancestor_cache:
        ancestor_cache[w] = nx.ancestors(G, w)
        ancestor_cache[w].add(w)
```

### Step 3: Find common ancestors

For each pair (v, w), we determine nodes that appear in both ancestor lists of $v$ and $w$. (i.e. find all common ancestors)

```python
common_ancestors = ancestor_cache[v] & ancestor_cache[w]
```

### Step 4: Find a node in common ancestors which is located at the lowest level in the graph.

We start with an arbitrary node $v$ from the set of common ancestors. We follow the arbitrary outgoing edges remaining in the set of common ancestors, until reaching a node with no outgoing edge to another of the common ancestors.

```python
v = next(iter(common_ancestors))
while True:
  successor = None
  for w in G.successors(v):
    if w in common_ancestors:
      successor = w
      break
  if successor is None:
      return v
  v = successor
```

We can see the result of our algorithm for a simple directed acyclic graph. Assume that our graph G is as follows and we wish to find lowest common ancestors for all pairs. For this, we need to call the `all_pairs_lowest_common_ancestor`
method.

```{code-cell}
# Generating and visualizing our DAG
G = nx.DiGraph()
G.add_edges_from([(1, 0), (2, 0), (3, 2), (3, 1), (4, 2), (4, 3)])
pairs = combinations_with_replacement(G, 2)

pos = graphviz_layout(G, prog="dot")
plt.figure(3, figsize=(5, 3))
nx.draw(
    G,
    pos,
    with_labels=True,
    node_size=1500,
    node_color="darkgreen",
    font_size=14,
    font_color="White",
)
plt.show()
```

```{code-cell}
dict(nx.all_pairs_lowest_common_ancestor(G))
```

## Time & Space Complexity

Naive implementation of lowest common ancestor algorithm finds all ancestors of all nodes in the given pairs. Let the number of nodes given in the pairs be P. In the worst case, finding ancestors of a single node will take O(|V|) times where |V| is the number of nodes. Thus, constructing the ancestor cache of a graph will take O(|V|\*P) times. This step will dominate the others and determine the worst-case running time of the algorithm.

The space complexity of the algorithm will also be determined by the ancestor cache. For each node in the given pairs, there might be O(|V|) ancestors. Thus, space complexity is also O(|V|\*P).

+++

## References
[^1]: [Wikipedia, Lowest common ancestor](https://en.wikipedia.org/wiki/Lowest_common_ancestor)<|MERGE_RESOLUTION|>--- conflicted
+++ resolved
@@ -37,10 +37,6 @@
 
 - **Lowest Common Ancestor:** For two of nodes $u$ and $v$ in a tree, the lowest common ancestor is the lowest (i.e. deepest) node which is an ancestor of both $u$ and $v$.
 
-<<<<<<< HEAD
-
-=======
->>>>>>> 951656f8
 ## Example
 
 It is always a good idea to learn concepts with an example. Consider the following evolutionary tree. We will draw a directed version of it and define the ancestor/descendant relationships.
